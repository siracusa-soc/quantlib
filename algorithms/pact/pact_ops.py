--- conflicted
+++ resolved
@@ -21,10 +21,7 @@
 # limitations under the License.
 #
 
-<<<<<<< HEAD
 from typing import Union
-=======
->>>>>>> 07a6bd50
 import torch
 from torch import nn
 import numpy as np
@@ -52,7 +49,6 @@
     'PACTIntegerConcat',
     'PACTIntegerMatmul',
     'PACTIntegerSoftmax',
-#     'PACTHardSigmoid',
     'PACTIntegerLayerNorm',
     'PACTIntegerGELU',
     'PACTSoftmax',
@@ -62,67 +58,18 @@
     'PACTEmbedding',
     'PACTWrapModule',
     'PACTWrapMHSA',
+    'RequantShift'
 ]
 
-<<<<<<< HEAD
-r"""Broadly configurable implementations of the PACT
-(https://arxiv.org/pdf/1807.06964) and TQT (https://arxiv.org/abs/1903.08066)
-algorithms. These layers require the corresponding `Controller`s to work correctly!
-
-To quantize a given network with these layers, follow these steps:
-1. Replace all unsigned activation functions (ReLU, ReLU6, etc) with
-`PACTUnsignedAct`, and signed activation functions ([H]TanH, sigmoid etc) with
-`PACTAsymmetricAct`, configuring them appropriately (i.e., to replace a HtanH,
-you would initialize the `PACTAsymmetricActivation`'s clipping bounds to -1 and
-1).
-2. Replace all Conv/Linear layers with their quantized counterparts
-3. Run the :class:`quantlib.editing.fx.passes.pact.HarmonizePACTNetPass` over
-the network if you think it has topological features which require
-harmonization (e.g., back-to-back linear layers, branches, etc.)
-4. Instantiate :class:`quantlib.algorithms.Controller`s for activations, linear
-operators and harmonized operator (i.e., :class:`PACTIntegerAdd` and
-:class:`PACTIntegerConcat`) nodes, making sure that all the corresponding nodes
-are registered with the correct controller. Note that the
-:class:`quantlib.algorithms.pact.PACTActController` must also control the
-activations internal to, e.g. :class:`quantlib.algorithms.pact.PACTIntegerAdd`!
-The QuantLab project contains an example (MobileNetV2) of how to achieve this
-easily and cleanly.
-"""
-
-class _PACTActivation(nn.Module):
-    # base class to provide common code for PACT Activations
-    r"""PACT/TQT activation base class. Before it is 'started', this layer will
-        operate in statistics collection mode, in which
-        the layer runs in forward-prop without quantization, collecting
-        statistics on the activations that can then be used to reset the value
-        of :math:`clip_{lo/hi}`. In this mode, the layer collects:
-        - tensor-wise maximum value ever seen
-        - running average with momentum 0.9
-        - running variance with momentum 0.9
-        """
-    def __init__(self,
-                 n_levels : int,
-                 init_clip : str,
-                 learn_clip : bool,
-                 act_kind : str,
-                 leaky : float = 0.1,
-                 nb_std : Union[float, int] = 3,
-                 symm : bool = True,
-                 noisy : bool = False,
-                 rounding : bool = False,
-                 tqt : bool = False,
-                 tqt_beta : float = 0.9,
-                 tqt_clip_grad : bool = True,
-                 signed : bool = True):
-=======
+
 class PACTWrapMHSA(nn.Module):
 
     class MyMHSA(torch.autograd.Function):
-        
+
         @staticmethod
         def forward(ctx, q,k,v,
                     wq_weight, wq_bias,
-                    wk_weight, wk_bias, 
+                    wk_weight, wk_bias,
                     wv_weight, wv_bias,
                     wo_weight, wo_bias,
                     wq_requant_mul, wq_requant_div,
@@ -136,28 +83,28 @@
                     n_levels):
             return q
 
-        
+
         @staticmethod
         @parse_args('v','v','v',
                     'v', 'v',
                     'v', 'v',
                     'v', 'v',
                     'v', 'v',
-                    
+
                     't', 't',
                     't', 't',
                     't', 't',
                     't', 't',
                     't', 't',
                     't', 't',
-                    
+
                     't','t','t',
                     't', 't', 't', 't',
-                    't')        
+                    't')
         def symbolic(g,
                      q,k,v,
                      wq_weight, wq_bias,
-                     wk_weight, wk_bias,  
+                     wk_weight, wk_bias,
                      wv_weight, wv_bias,
                      wo_weight, wo_bias,
 
@@ -167,11 +114,11 @@
                      preattn_requant_mul, preattn_requant_div,
                      postattn_requant_mul, postattn_requant_div,
                      wo_requant_mul, wo_requant_div,
-                     
+
                      dim, heads, dim_head,
                      isoftmaxA, isoftmaxB, isoftmaxC, isoftmaxlog2,
                      n_levels):
-            
+
             wk_requant_mul_ = g.op("Constant", value_t=wk_requant_mul)
             wk_requant_div_ = g.op("Constant", value_t=wk_requant_div)
             wq_requant_mul_ = g.op("Constant", value_t=wq_requant_mul)
@@ -196,9 +143,9 @@
             return g.op("PACTOps::MultiHeadSelfAttention",
                         q, k, v,
                         wq_weight, wq_bias,
-                        wk_weight, wk_bias, 
-                        wv_weight, wv_bias, 
-                        wo_weight, wo_bias, 
+                        wk_weight, wk_bias,
+                        wv_weight, wv_bias,
+                        wo_weight, wo_bias,
                         wq_requant_mul_t=wq_requant_mul, wq_requant_div_t=wq_requant_div,
                         wk_requant_mul_t=wk_requant_mul, wk_requant_div_t=wk_requant_div,
                         wv_requant_mul_t=wv_requant_mul, wv_requant_div_t=wv_requant_div,
@@ -208,7 +155,8 @@
                         dim_t=dim, heads_t=heads, dim_head_t=dim_head,
                         isoftmaxA_t=isoftmaxA, isoftmaxB_t=isoftmaxB, isoftmaxC_t=isoftmaxC, isoftmaxlog2_t=isoftmaxlog2,
                         n_levels_t=n_levels)
-        
+
+
     def __init__(self,
                  wq_weight, wq_bias, wq_requant_mul, wq_requant_div,
                  wk_weight, wk_bias, wk_requant_mul, wk_requant_div,
@@ -218,7 +166,7 @@
                  wo_weight, wo_bias, wo_requant_mul, wo_requant_div,
                  dim, heads, dim_head,
                  isoftmaxA, isoftmaxB, isoftmaxC, isoftmaxlog2, n_levels):
-        
+
         super().__init__()
         self.wk_weight = nn.Parameter(torch.clone(wk_weight).detach())
         self.wk_bias = nn.Parameter(torch.clone(wk_bias).detach())
@@ -243,18 +191,18 @@
         self.isoftmaxA = torch.clone(isoftmaxA).detach()
         self.isoftmaxB = torch.clone(isoftmaxB).detach()
         self.isoftmaxC = torch.clone(isoftmaxC).detach()
-        self.isoftmaxlog2 = torch.clone(isoftmaxlog2).detach()        
+        self.isoftmaxlog2 = torch.clone(isoftmaxlog2).detach()
         self.n_levels = torch.clone(torch.Tensor((n_levels,))).detach()
         self.dim = torch.clone(torch.Tensor((dim,))).detach()
         self.dim_head = torch.clone(torch.Tensor((dim_head,))).detach()
         self.heads = torch.clone(torch.Tensor((heads,))).detach()
-        
+
     def forward(self, q,k,v, **kwargs):
         return self.MyMHSA.apply(q,k,v,
-                                 self.wq_weight.type_as(q), self.wq_bias.type_as(q),  
+                                 self.wq_weight.type_as(q), self.wq_bias.type_as(q),
                                  self.wk_weight.type_as(q), self.wk_bias.type_as(q),
                                  self.wv_weight.type_as(q), self.wv_bias.type_as(q),
-                                 self.wo_weight.type_as(q), self.wo_bias.type_as(q), 
+                                 self.wo_weight.type_as(q), self.wo_bias.type_as(q),
                                  self.wq_requant_mul.type_as(q), self.wq_requant_div.type_as(q),
                                  self.wk_requant_mul.type_as(q), self.wk_requant_div.type_as(q),
                                  self.wv_requant_mul.type_as(q), self.wv_requant_div.type_as(q),
@@ -265,91 +213,105 @@
                                  self.isoftmaxA.type_as(q), self.isoftmaxB.type_as(q), self.isoftmaxC.type_as(q), self.isoftmaxlog2.type_as(q),
                                  self.n_levels.type_as(q))
 
+
+
 class PACTWrapModule(nn.Module):
-    
+
     def __init__(self, module, n_levels, _dict = {}):
         super().__init__()
         self.module = copy.deepcopy(module)
         self.n_levels = n_levels
         self.statTracker = PACTAsymmetricAct(n_levels=n_levels, act_kind='identity', leaky=0., symm=True)
         self._dict = _dict
-        
+
     def forward(self, *x, **kwargs):
         y = self.module.forward(*x, **kwargs)
         self.statTracker(y)
         return y
-            
+
 class RequantShift(nn.Module):
 
     class MyRequantShift(torch.autograd.Function):
 
         @staticmethod
-        def forward(ctx, x, mul, add, div, signed, n_levels_out, enable_add_first):
+        def forward(ctx, x, mul, add, div, signed, n_levels_out, cmsis_requant):
             dummyTwo = torch.tensor(2.).type_as(x)
             dummyOne = torch.tensor(1.).type_as(x)
             dummyZero = torch.tensor(0.).type_as(x)
 
-            y = enable_add_first * (x + torch.round(add/mul)) * mul
-            y = y + ((1-enable_add_first) * (x*mul + add))
-            
-            y = (y/div).round()
-            
-            x1 = torch.clip(y, dummyZero, n_levels_out-dummyOne).type_as(x)
-            
-            c = torch.round(n_levels_out/dummyTwo+torch.tensor(0.001).type_as(x)).type_as(x)
-            x2 = torch.clip(y, -c, c - ((n_levels_out+dummyOne)%dummyTwo)).type_as(x)
-                
-            y = (((signed+dummyOne)%dummyTwo)*x1 + signed*x2)
-            return y
-        
+            # CMSIS-NN performs addition first, then multiplication and
+            # division. The rounding in (y / div).round() is folded into the
+            # addition.
+            if cmsis_requant:
+                y = (x + torch.round(add/mul)) * mul
+                y = (y / div).round()
+            # PULP-NN performs multiplication first, then addition and
+            # division. Division is with flooring.
+            else:
+                y = x * mul + add
+                y = (y/div).floor()
+
+            if not signed:
+            # if unsigned: clip y to interval (0, n_levels-1)
+                return torch.clip(y, min=0., max=float(n_levels_out-1))
+            else:
+            # if signed: clip y to interval (-n_levels/2, n_levels/2-1)
+                c = torch.round(n_levels_out/2. + 0.001).type_as(x)
+                return torch.clip(y, min=-c, max=(c - 1)).type_as(x)
+
         @staticmethod
         @parse_args('v', 'v', 'v', 't', 't', 't', 't')
         def symbolic(g, x, mul, add, div, signed, n_levels_out, enable_add_first):
-#             mul_ = g.op("Constant", value_t=mul)
-#             add_ = g.op("Constant", value_t=add)
             div_ = g.op("Constant", value_t=div)
             signed_ = g.op("Constant", value_t=signed)
             n_levels_out_ = g.op("Constant", value_t=n_levels_out)
-            
+
             return g.op("PACTOps::RequantShift", x, mul, add, div_t=div, signed_t=signed, n_levels_t=n_levels_out)
-            #return g.op("PACTOps::RequantShift", x)
-    
-    def __init__(self, mul : torch.Tensor, add : torch.Tensor, n_levels : int, signed : bool = False, D : torch.Tensor = torch.tensor(2**16), enable_add_first=False):
+
+    def __init__(self, mul : torch.Tensor, add : torch.Tensor, n_levels : int, signed : bool = False, D : torch.Tensor = torch.tensor(2**16), cmsis_requant=False, requant_node=True):
         super(RequantShift, self).__init__()
-        self.mul = nn.Parameter(torch.clone(mul).detach())
-        self.add = nn.Parameter(torch.clone(add).detach())
-        self.div = torch.clone(D.type_as(add)).detach()
-        self.signed = torch.Tensor((signed,)).detach()
-        self.n_levels_out = torch.Tensor((n_levels,)).detach()
-        self.enable_add_first = torch.Tensor((enable_add_first,)).detach()
+        self.register_buffer('mul', mul.clone().detach())
+        self.register_buffer('add', add.clone().detach())
+        self.register_buffer('div', D.type_as(add).detach())
+        self.signed = signed
+        self.n_levels_out = n_levels
+        # cmsis_requant specifies whether we want to do requantization in
+        # CMSIS-NN (true) or PULP-NN (false) style
+        self.cmsis_requant = cmsis_requant
+        # requant_node specifies whether we want to export a "RequantShift"
+        # node in the ONNX graph or explicit mul/add/div operations
+        self.requant_node = requant_node
 
     def forward(self, x):
-        return self.MyRequantShift.apply(x, self.mul.type_as(x), self.add.type_as(x), self.div.type_as(x), self.signed.type_as(x), self.n_levels_out.type_as(x), self.enable_add_first.type_as(x))
-    
+        if self.requant_node:
+            return self.MyRequantShift.apply(x, self.mul.type_as(x), self.add.type_as(x), self.div.type_as(x), self.signed, self.n_levels_out.type_as(x), self.cmsis_requant)
+        else:
+            # calling `forward` directly does not trigger the symbolic export
+            return self.MyRequantShift.forward(None, x, self.mul.type_as(x), self.add.type_as(x), self.div.type_as(x), self.signed, self.n_levels_out, self.cmsis_requant)
 
 class PACTEmbedding(torch.nn.Module):
 
-    def __init__(self, n_levels:int = 256, weights : torch.Tensor = torch.Tensor((1.,))):
+    def __init__(self, n_levels:int = 256, weights : torch.Tensor = torch.Tensor((1.,)), **kwargs):
         super().__init__()
         self.weights = nn.Parameter(weights)
-        self.adder = PACTIntegerAdd(n_levels=n_levels, num_args = 2)
+        self.adder = PACTIntegerAdd(n_levels=n_levels, num_args = 2, **kwargs)
 
         self.register_buffer('maxval', torch.Tensor((0.,)))
-        
+
     def reassign_epsilons(self):
         self.adder.reassign_epsilons()
-        
+
     def forward(self, x):
         out = self.adder(x,self.weights)
         self.maxval.data[0] = max(torch.max(torch.abs(out)).item(), self.maxval)
-        
+
         return out
 
 class PACTIntegerEmbedding(torch.nn.Module):
 
     # Implements the integerized version of an Embedding
     # Supports single stage mode, i.e. embeddings are quantized to the output epsilon and double stage mode where weights are quantized to an intermediate epsilon, which is more precise
-    
+
     def __init__(self, n_levels: int = 256, weight : torch.Tensor = torch.Tensor((1.,)), eps_in:float = 1./255, eps_adder:float=1./255, maxval:float=1., twoStage:bool = False):
         super().__init__()
         self.n_levels = n_levels
@@ -371,7 +333,7 @@
             eps_weights = (clip_hi-clip_lo)/(n_levels-1)
             eps_bias = eps_weights/eps_adder
             D = 2**16
-            
+
             self.register_buffer('weight', torch.round(PACTQuantize(weight, eps_bias, clip_lo, clip_hi, self.floor, self.clip_gradient, self.noisy) / eps_bias))
             self.rqs1 = RequantShift(mul=torch.floor(D*eps_in/eps_adder), add=torch.Tensor((0.,)), signed=True, D=torch.Tensor((D,)), n_levels=n_levels)
             #self.rqs1 = RequantShift(mul=torch.floor(D*eps_in/eps_adder), add=D*self.weight, signed=True, D=torch.Tensor((D,)), n_levels=n_levels)
@@ -383,18 +345,18 @@
             clip_lo = -torch.abs(maxval)
             clip_hi = AlmostSymmQuantFunc.apply(clip_lo, n_levels)
             D = 2**16
-            
+
             self.register_buffer('weight', torch.round(PACTQuantize(weight, eps_out/D, clip_lo, clip_hi, self.floor, self.clip_gradient, self.noisy) / (eps_out/D)))
             self.rq = RequantShift(mul=torch.floor(D*eps_in/eps_out), add=self.weight, signed=True, D=torch.Tensor((D,)), n_levels=n_levels)
-        
+
     def forward(self, x):
         if self.twoStage:
             out = self.rqs2(self.rqs1(x) + self.weight)
         else:
             out = self.rq(x)
-            
+
         return out
-    
+
 class PACTSoftmax(torch.nn.Module):
 
     def __init__(self, n_levels: int = 256, dim: int = 1):
@@ -413,8 +375,8 @@
         """Updates the coefficients, usually only done with the IntegerizeSoftmax pass
 
         :param eps: Input epsilon
-        :returns: 
-        :rtype: 
+        :returns:
+        :rtype:
 
         """
 
@@ -422,21 +384,21 @@
         #eps2 = torch.Tensor((0.35815147 / 2**p,))
         eps = eps
         eps2 = torch.Tensor((0.3585,)).type_as(eps)
-        
+
         self.coeffA.data[0] = torch.round(0.3585/eps2) * eps2
         self.coeffB.data[0] = torch.round(1.353/eps) * eps
         self.coeffC.data[0] = torch.round(0.344/(eps**2*eps2)) * eps**2*eps2
-        
+
         #self.log2.data[0] = 2**torch.round(torch.Tensor((math.log2(math.log2(2)/(eps)),)))
         self.log2.data[0] = torch.round(math.log2(2)/(eps)) * eps
-        
+
     def forward(self, x):
         """Approximate Softmax implementation according to the I-BERT paper:
         https://arxiv.org/abs/2101.01321
 
-        :param x: 
-        :returns: 
-        :rtype: 
+        :param x:
+        :returns:
+        :rtype:
 
         """
 
@@ -452,7 +414,7 @@
         out = y/(ysum)
         return out
 
-        
+
 #         self.updateCoeffs(eps)
 
 #         xTilde = (x - torch.max(x, -1, keepdim=True)[0])
@@ -465,7 +427,7 @@
 #         out = PACTQuantize(out, 1/self.n_levels, torch.Tensor((0,)).type_as(x), torch.Tensor((1.,)).type_as(x), floor=self.floor, clip_gradient=self.clip_gradient)
 #         return out
 
-    
+
 class PACTIntegerSoftmax(torch.nn.Module):
 
     class MySoftmax(torch.autograd.Function):
@@ -481,7 +443,7 @@
             out = torch.clip(norm, zero, n_levels-1)
 
             return out
-        
+
         @staticmethod
         @parse_args('v', 't', 't', 't', 't', 't', 't')
         def symbolic(g, x, log2, coeffA, coeffB, coeffC, n_levels, zero):
@@ -492,9 +454,9 @@
             coeffB_ = g.op("Constant", value_t=coeffB)
             coeffC_ = g.op("Constant", value_t=coeffC)
             n_levels_ = g.op("Constant", value_t=n_levels)
-            
+
             return g.op("PACTOps::iSoftmax", x, log2_t=log2, coeffA_t=coeffA, coeffB_t=coeffB,  coeffC_t=coeffC, n_levels_t=n_levels)
-    
+
     def __init__(self, n_levels: int = 256, eps_in: float = 1./255):
         super().__init__()
 
@@ -507,13 +469,13 @@
         self.zero = torch.Tensor((0.,))
 
         self.updateCoeffs(eps_in)
-        
+
     def updateCoeffs(self, eps):
         """Updates the coefficients, usually only done with the IntegerizeSoftmax pass
 
         :param eps: Input epsilon
-        :returns: 
-        :rtype: 
+        :returns:
+        :rtype:
 
         """
 
@@ -521,26 +483,26 @@
         #eps2 = torch.Tensor((0.35815147 / 2**p,))
         eps = eps
         eps2 = torch.Tensor((0.3585,))
-        
+
         self.coeffA.data[0] = torch.round(0.3585/eps2)
         self.coeffB.data[0] = torch.round(1.353/eps)
         self.coeffC.data[0] = torch.round(0.344/(eps**2*eps2))
-        
+
         #self.log2.data[0] = 2**torch.round(torch.Tensor((math.log2(math.log2(2)/(eps)),)))
         self.log2.data[0] = torch.round(torch.Tensor((math.log2(2)/(eps)),))
-        
+
     def forward(self, x):
         """Approximate Softmax implementation according to the I-BERT paper:
         https://arxiv.org/abs/2101.01321
 
-        :param x: 
-        :returns: 
-        :rtype: 
-
-        """
-        
+        :param x:
+        :returns:
+        :rtype:
+
+        """
+
         return self.MySoftmax.apply(x, self.log2.type_as(x), self.coeffA.type_as(x), self.coeffB.type_as(x), self.coeffC.type_as(x), self.n_levels.type_as(x), self.zero.type_as(x))
-    
+
 class PACTGELU(torch.nn.Module):
 
     def __init__(self,  n_levels: int = 256):
@@ -552,7 +514,7 @@
         self.register_buffer('one', torch.Tensor((1.,)))
         self.register_buffer('sqrttwo', torch.Tensor((4,)))
         self.register_buffer('clip_gradient', torch.tensor(True))
-        self.register_buffer('floor', torch.tensor(False))        
+        self.register_buffer('floor', torch.tensor(False))
         # Maxval is used to gather statistics
         self.register_buffer('maxval', torch.Tensor((0.,)))
 
@@ -560,15 +522,15 @@
         """Updates the polynomial coefficients, usually only done by the IntegerizeGELU pass
 
         :param eps_in: Input epsilon
-        :returns: 
-        :rtype: 
+        :returns:
+        :rtype:
 
         """
         epsX = eps_in * (math.sqrt(2))
 
         r = 8
         p = 0
-        
+
         #epsB = torch.Tensor((max(epsX, (2*1.769)/(2**r)),))
         with torch.no_grad():
             epsB = epsX
@@ -584,14 +546,14 @@
             self.b.data[0] = torch.round(-1.769/epsB) * epsB
             self.one.data[0] = torch.round(1./(epsB**2*epsA)) * epsB**2*epsA
             self.sqrttwo.data[0] = torch.round(math.sqrt(2)/(eps_in/epsB))/(eps_in/epsB)
-        
+
     def forward(self, x):
         """Approximate floating point GELU implementation according to the I-BERT paper:
         https://arxiv.org/abs/2101.01321
 
-        :param x: 
-        :returns: 
-        :rtype: 
+        :param x:
+        :returns:
+        :rtype:
 
         """
         #Estimate epsilon
@@ -609,7 +571,7 @@
         y = x*((1+L)/2)
 
         self.maxval.data[0] = max(torch.max(torch.abs(y)).item(), self.maxval)
-        
+
         return y
 
 class PACTIntegerGELU(torch.nn.Module):
@@ -624,8 +586,8 @@
             y = torch.floor((y * totScaler)/D)
             y = torch.clip(y, min=-n_levels//2, max = n_levels//2-1)
 
-            return y    
-        
+            return y
+
         @staticmethod
         @parse_args('v', 't','t','t','t','t','t')
         def symbolic(g, x, b, one, totScaler, D, n_levels, zero):
@@ -635,9 +597,9 @@
             totScaler_ = g.op("Constant", value_t=totScaler)
             D_ = g.op("Constant", value_t=D)
             n_levels_ = g.op("Constant", value_t=n_levels)
-            
+
             return g.op("PACTOps::iGELU", x, b_t=b, one_t=one, totScaler_t=totScaler, D_t=D, n_levels_t=n_levels)
-    
+
     def __init__(self, n_levels: int = 256, eps_in = 1., maxval = 1.):
         super().__init__()
 
@@ -655,26 +617,26 @@
         self.zero = torch.Tensor((0.,)).detach()
 
         self.updateCoeffs(eps_in)
-        
+
     def updateCoeffs(self, eps_in):
         """Updates the polynomial coefficients, usually only done by the IntegerizeGELU pass
 
         :param eps_in: Input epsilon
-        :returns: 
-        :rtype: 
+        :returns:
+        :rtype:
 
         """
         epsX = eps_in * (math.sqrt(2))
 
         r = 8
         p = 0
-        
+
         #epsB = torch.Tensor((max(epsX, (2*1.769)/(2**r)),))
         epsB = torch.Tensor((epsX,))
         epsA = torch.Tensor(((0.288)/2**p,))
         epsOne = epsB**2*epsA
         epsOut = epsOne * eps_in
-        
+
         self.eps_out = self.maxval/(self.n_levels//2-1) #epsOut
 
         self.a.data[0] = torch.round(-0.288/epsA)
@@ -683,19 +645,19 @@
         self.sqrttwo.data[0] = torch.round(torch.Tensor((2.,)))
 
         self.totScaler.data[0] = torch.round((self.D * epsOut) / self.eps_out)
-        
+
     def forward(self, x):
 
         """Approximate Integer GELU implementation according to the I-BERT paper:
         https://arxiv.org/abs/2101.01321
 
-        :param eps_in: 
-        :returns: 
-        :rtype: 
+        :param eps_in:
+        :returns:
+        :rtype:
 
         """
         return self.MyGELU.apply(x, self.b.type_as(x), self.one.type_as(x), self.totScaler.type_as(x), self.D.type_as(x), self.n_levels.type_as(x), self.zero.type_as(x))
-        
+
 class PACTIntegerLayerNorm(torch.nn.Module):
 
     class MyLayerNorm(torch.autograd.Function):
@@ -718,18 +680,18 @@
         @staticmethod
         @parse_args('v','v','v','t','t')
         def symbolic(g, x, weight, bias, D, n_levels):
-            
+
             n_levels_ = g.op("Constant", value_t=n_levels)
             D_ = g.op("Constant", value_t=D)
-            
+
             return g.op("PACTOps::iLayerNorm", x, weight, bias, D_t=D, n_levels_t=n_levels)
 
-    
+
     def __init__(self, n_levels: int = 256, eps_in : float = 1., maxval: float = 1., weight : torch.Tensor = torch.Tensor((1.,)), bias : torch.Tensor = torch.Tensor((0.,)), D=2**24):
         super().__init__()
 
         self.n_levels = torch.Tensor((n_levels,)).detach()
-        
+
         self.eps = torch.Tensor((eps_in,)).detach()
         self.D = torch.Tensor((D,)).detach()
 
@@ -744,14 +706,14 @@
 
         dummyOne =  torch.Tensor((1.,)).type_as(weight)
         dummyZero = torch.Tensor((0.,)).type_as(bias)
-        
+
         if not torch.equal(weight, dummyOne) and not torch.equal(bias, dummyZero):
             clip_lo = -max(torch.max(torch.abs(bias)), torch.max(torch.abs(weight)))
             clip_hi = AlmostSymmQuantFunc.apply(clip_lo, n_levels)
 
             eps_weights = (clip_hi-clip_lo)/(n_levels-1)
             eps_bias = eps_weights
-            
+
             self.eps_weights = eps_weights
 
             self.weight = nn.Parameter(torch.round(PACTQuantize(weight, eps_weights, clip_lo, clip_hi, self.floor, self.clip_gradient, self.noisy) / eps_weights ).detach(), requires_grad=False)
@@ -760,16 +722,16 @@
 
             self.weight *= self.totScaler
             self.bias *= self.totScaler
-            
+
         else:
 
             self.bias = torch.Tensor((0.,)).detach()
             self.totScaler = torch.Tensor((torch.round(self.D * (n_levels//2-1)/maxval ),)).detach()
             self.weight = self.totScaler
-            
+
     def forward(self, x):
         return self.MyLayerNorm.apply(x, self.weight.type_as(x), self.bias.type_as(x), self.D.type_as(x), self.n_levels.type_as(x))
-    
+
 class PACTLayerNorm(torch.nn.Module):
 
     def __init__(self, n_levels: int = 256, normalized_shape = None, weight = torch.Tensor((1.,)), bias = torch.Tensor((0.,)), D=2**24):
@@ -782,65 +744,86 @@
         self.register_buffer('maxval', torch.Tensor((1.,)))
         self.register_buffer('maxval_tot', torch.Tensor((1.,)))
         self.register_buffer('clip_gradient', torch.tensor(True))
-        self.register_buffer('floor', torch.tensor(False))       
+        self.register_buffer('floor', torch.tensor(False))
 
         self.register_buffer('dummyOne', torch.Tensor((1.,)))
         self.register_buffer('dummyZero', torch.Tensor((0.,)))
-        
+
         self.normalized_shape = normalized_shape
 
         self.weight = nn.Parameter(weight)
         self.bias = nn.Parameter(bias)
-        
+
     def forward(self, x):
 
         nom = x - torch.mean(x, -1, keepdim=True)
         denom = torch.sqrt(torch.mean(torch.pow(nom, 2), -1, keepdim=True)+1e-5)
         y = torch.div(nom,denom)
-        
+
         self.maxval.data[0] = max(torch.max(torch.abs(y)).item(), self.maxval)
         scaler = (self.n_levels)/self.maxval
         self.totScaler.data[0] = math.floor(self.D * scaler)
-        
+
         y = y * self.weight
         y = y + self.bias
-            
+
         self.maxval_tot.data[0] = max(torch.max(torch.abs(y)).item(), self.maxval)
-        
+
         return y
 
-class PACTUnsignedAct(nn.Module):
-    r"""PACT (PArametrized Clipping acTivation) activation, considering unsigned outputs.
-
-    Implements a :py:class:`torch.nn.Module` to implement PACT-style activations. It is meant to replace :py:class:`torch.nn.ReLU`, :py:class:`torch.nn.ReLU6` and
-    similar activations in a PACT-quantized network.
-
-    This layer can also operate in a special mode, defined by the `statistics` member, in which the layer runs in
-    forward-prop without quantization, collecting statistics on the activations that can then be
-    used to reset the value of :math:`\alpha`.
-    In this mode, the layer collects:
-    - tensor-wise maximum value ever seen
-    - running average with momentum 0.9
-    - running variance with momentum 0.9
-
-    """
-
-    def __init__(
-            self,
-            n_levels = 256,
-            init_clip='max',
-            learn_clip=True,
-            act_kind='relu',
-            leaky=0.1,
-            nb_std=3,
-            noisy=False,
-            rounding=False,
-            tqt=False,
-            tqt_beta=0.9,
-            tqt_clip_grad=True
-    ):
-
->>>>>>> 07a6bd50
+
+r"""Broadly configurable implementations of the PACT
+(https://arxiv.org/pdf/1807.06964) and TQT (https://arxiv.org/abs/1903.08066)
+algorithms. These layers require the corresponding `Controller`s to work correctly!
+
+To quantize a given network with these layers, follow these steps:
+1. Replace all unsigned activation functions (ReLU, ReLU6, etc) with
+`PACTUnsignedAct`, and signed activation functions ([H]TanH, sigmoid etc) with
+`PACTAsymmetricAct`, configuring them appropriately (i.e., to replace a HtanH,
+you would initialize the `PACTAsymmetricActivation`'s clipping bounds to -1 and
+1).
+2. Replace all Conv/Linear layers with their quantized counterparts
+3. Run the :class:`quantlib.editing.fx.passes.pact.HarmonizePACTNetPass` over
+the network if you think it has topological features which require
+harmonization (e.g., back-to-back linear layers, branches, etc.)
+4. Instantiate :class:`quantlib.algorithms.Controller`s for activations, linear
+operators and harmonized operator (i.e., :class:`PACTIntegerAdd` and
+:class:`PACTIntegerConcat`) nodes, making sure that all the corresponding nodes
+are registered with the correct controller. Note that the
+:class:`quantlib.algorithms.pact.PACTActController` must also control the
+activations internal to, e.g. :class:`quantlib.algorithms.pact.PACTIntegerAdd`!
+The QuantLab project contains an example (MobileNetV2) of how to achieve this
+easily and cleanly.
+"""
+
+class _PACTActivation(nn.Module):
+    # base class to provide common code for PACT Activations
+    r"""PACT/TQT activation base class. Before it is 'started', this layer will
+        operate in statistics collection mode, in which
+        the layer runs in forward-prop without quantization, collecting
+        statistics on the activations that can then be used to reset the value
+        of :math:`clip_{lo/hi}`. In this mode, the layer collects:
+        - tensor-wise maximum value ever seen
+        - running average with momentum 0.9
+        - running variance with momentum 0.9
+        """
+
+    def __init__(self,
+
+                 n_levels : int,
+                 init_clip : str,
+                 learn_clip : bool,
+                 act_kind : str,
+                 leaky : float = 0.1,
+                 nb_std : Union[float, int] = 3,
+                 symm : bool = True,
+                 noisy : bool = False,
+                 rounding : bool = False,
+                 tqt : bool = False,
+                 tqt_beta : float = 0.9,
+                 tqt_clip_grad : bool = True,
+                 signed : bool = True):
+
         r"""Constructor.
 
         :param n_levels: currently targeted quantization level (default 256).
@@ -977,27 +960,11 @@
     """
     def __init__(
             self,
-<<<<<<< HEAD
             num_args = 1,
             dim: int = 0,
             stack_flag : bool = False,
             signed : bool = True,
             **kwargs
-=======
-            n_levels=256,
-            num_args = 1,
-            dim: int = 0,
-            stack_flag: bool = False,
-            init_clip='max',
-            learn_clip=True,
-            act_kind='relu',
-            symm=False,
-            leaky=0,
-            nb_std=3,
-            noisy=False,
-            rounding=False,
-            force_out_eps=False
->>>>>>> 07a6bd50
     ):
 
         super().__init__()
@@ -1008,19 +975,13 @@
         act_cls = PACTAsymmetricAct if signed else PACTUnsignedAct
         self.acts = torch.nn.ModuleList([])
         for i in range(num_args):
-<<<<<<< HEAD
             self.acts.append(act_cls(**kwargs))
-=======
-            self.acts.append(PACTAsymmetricAct(n_levels=n_levels, init_clip=init_clip, learn_clip=learn_clip, act_kind=act_kind, leaky=leaky, symm=symm, nb_std=nb_std, noisy=noisy, rounding=rounding))
-
-        self.act_out = PACTAsymmetricAct(n_levels=n_levels, init_clip=init_clip, learn_clip=learn_clip, act_kind=act_kind, leaky=leaky, symm=symm, nb_std=nb_std, noisy=noisy, rounding=rounding)
->>>>>>> 07a6bd50
 
         self.clip_lo = self.acts[0].clip_lo
         self.clip_hi = self.acts[0].clip_hi
         self.n_levels = self.acts[0].n_levels
         self.force_out_eps = force_out_eps
-        
+
     def reassign_epsilons(self):
         if not self.force_out_eps:
             max_clip = -math.inf
@@ -1109,10 +1070,6 @@
                     max_clip = i.clip_hi.data
                     min_clip = i.clip_lo.data
                     diff = max_clip - min_clip
-<<<<<<< HEAD
-=======
-                    #print(diff)
->>>>>>> 07a6bd50
                     eps = diff/(self.n_levels-1)
 
             # SCHEREMO: This is the part that I might have to think about a bit more...
