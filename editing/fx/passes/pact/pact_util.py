--- conflicted
+++ resolved
@@ -51,14 +51,10 @@
                 PACTIntegerHardsigmoid,
                 PACTIntegerHardswish,
                 RequantShift,
-<<<<<<< HEAD
                 PACTDiv,
                 PACTIntegerDiv,
-                Multiply])
-=======
                 Multiply,
                 ChannelwiseThreshold])
->>>>>>> 0f114545
 
 #TODO is this still reasonable??
 PACT_OPS_INT = set([PACTIntegerAdd,
