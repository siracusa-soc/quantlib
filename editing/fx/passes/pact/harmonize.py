--- conflicted
+++ resolved
@@ -503,30 +503,6 @@
     return returnNode, node.args, node.kwargs
 
 class ApplyPassToWrapModule(FxPass):
-<<<<<<< HEAD
-    def __init__(self, _pass):
-        super().__init__()
-        tracer = LeafTracer(PACT_OPS_INCLUSIVE)
-        self.trace = partial(custom_symbolic_trace, tracer=tracer)
-        self._pass = _pass
-
-    def run_pass(self, gm):
-        modules = dict(gm.named_modules())
-        for module in modules.values():
-            if isinstance(module, PACTWrapModule):
-                subGM = self.trace(module.module)
-                subGMModules = dict(subGM.named_modules())
-                # SCHEREMO: if subGM contains WrapModule, iterate here, depth-first
-                wrapModuleList = [node for node in subGM.graph.nodes if (node.op=='call_module' and isinstance(subGMModules[node.target], PACTWrapModule))]
-                if len(list(wrapModuleList)) > 1:
-                    subGM = self.run_pass(subGM)
-                subGM = self._pass.apply(subGM)
-                subGM.recompile()
-                module.module = subGM
-        return gm
-
-class IntegerizeWrapModule(FxPass):
-=======
     def __init__(self, _pass, trace = PACT_symbolic_trace_inclusive):
         super().__init__()
         self._pass = _pass
@@ -546,71 +522,22 @@
         gm.recompile()
         gm.graph.eliminate_dead_code()
         return gm
->>>>>>> daaec289
-
-    def __init__(self, _pass):
-        super().__init__()
-        tracer = LeafTracer(PACT_OPS_INCLUSIVE)
-        self.trace = partial(custom_symbolic_trace, tracer=tracer)
-        self._pass = _pass
-
-    def integerize_wrap_module_fun(self, gm, node, _pass):
-        shape_in = node.meta['shape_in']
-        eps_in = node.meta['quant'].eps_in[0]
-        runnablePass = _pass(shape_in, eps_in)
-        gm = runnablePass.apply(gm)
-        return gm, eps_in, shape_in
-
-    def run_pass(self, gm):
-        modules = dict(gm.named_modules())
-        for node in gm.graph.nodes:
-            if node.op == 'call_module' and isinstance(modules[node.target], PACTWrapModule):
-                module = modules[node.target]
-                subGM = self.trace(module.module)
-                subGM, eps_in, shape_in = self.integerize_wrap_module_fun(subGM, node, self._pass)
-                subGMModules = dict(subGM.named_modules())
-                # SCHEREMO: if subGM contains WrapModule, iterate here, breadth-first
-                wrapModuleList = [node for node in subGM.graph.nodes if (node.op=='call_module' and isinstance(subGMModules[node.target], PACTWrapModule))]
-                if len(list(wrapModuleList)) > 1:
-                    subGM = self.run_pass(subGM)
-                subGM.recompile()
-                module.module = subGM
-                module.eps_in = eps_in
-                module.shape_in = shape_in
-        return gm
-
-
-class DorifyWrapModule(FxPass):
-
-<<<<<<< HEAD
-    def __init__(self, _pass):
-        super().__init__()
-        tracer = LeafTracer(PACT_OPS_INCLUSIVE)
-        self.trace = partial(custom_symbolic_trace, tracer=tracer)
-        self._pass = _pass
-
-    def integerize_wrap_module_fun(self, gm, node, _pass):
-        shape_in = node.meta['shape_in']
-        runnablePass = _pass(shape_in)
-        gm = runnablePass.apply(gm)
-        return gm
-
-    def run_pass(self, gm):
-        modules = dict(gm.named_modules())
-        for node in gm.graph.nodes:
-            if node.op == 'call_module' and isinstance(modules[node.target], PACTWrapModule):
-                module = modules[node.target]
-                subGM = self.trace(module.module)
-                subGM = self.integerize_wrap_module_fun(subGM, node, self._pass)
-                subGMModules = dict(subGM.named_modules())
-                # SCHEREMO: if subGM contains WrapModule, iterate here, breadth-first
-                wrapModuleList = [node for node in subGM.graph.nodes if (node.op=='call_module' and isinstance(subGMModules[node.target], PACTWrapModule))]
-                if len(list(wrapModuleList)) > 1:
-                    subGM = self.run_pass(subGM)
-                subGM.recompile()
-                module.module = subGM
-        return gm
-=======
+
+def integerize_wrap_module_fun(node, _pass, _tracer, _shape_fun: lambda node: node.meta['tensor_meta'].shape):
+
+    #shape_in = _shape_fun(node)
+    shape_in = node.meta['shape_in']
+    eps_in = node.meta['quant'].eps_in[0]
+    runnablePass = _pass(shape_in, eps_in)
+    module = dict(node.graph._owning_module.named_modules())[node.target]
+
+    cloneModule = copy.deepcopy(module.module)
+    fx_graph = _tracer.trace(cloneModule)
+    fx_model = fx.GraphModule(_tracer.root, fx_graph, _tracer.root.__class__.__name__)
+    fx_model = runnablePass.apply(fx_model)
+    returnNode = PACTWrapModule(fx_model, module.n_levels, module._dict, False, **module.actArgs)
+    return returnNode, node.args, node.kwargs
+
 class IntegerizeWrapModule(FxPass):
     def __init__(self, _pass, trace = PACT_symbolic_trace_inclusive):
         super().__init__()
@@ -659,7 +586,6 @@
         gm.graph.eliminate_dead_code()
         return gm
 
->>>>>>> daaec289
 
 def wrap_module_fun(node, n_levels, quantize, **actArgs):
     module = dict(node.graph._owning_module.named_modules())[node.target]
