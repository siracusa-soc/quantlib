--- conflicted
+++ resolved
@@ -21,8 +21,4 @@
 
 from .graph  import LightweightGraph
 from .editor import LightweightEditor
-<<<<<<< HEAD
-from .rules         import *
-=======
 from .       import rules
->>>>>>> b3583006
